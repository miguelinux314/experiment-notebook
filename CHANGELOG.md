--- conflicted
+++ resolved
@@ -14,15 +14,12 @@
 
 # Latest stable version
 
-<<<<<<< HEAD
 ## v0.4.3
 
 - No changes yet
 
 # Latest stable version
 
-=======
->>>>>>> cc64e368
 ## 2022/10/26 v0.4.2
 
 - Improved error text when not enough data is available in the scalar analyzer class.
