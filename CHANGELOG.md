# CHANGELOG

The following updates have been highlighted for each release. Note that `enb` employs a `MAYOR`.`MINOR`.`REVISION`
format. Given a code initially developed for one `enb` version and then executed in another (newer) version:

- If `MAYOR` and `MINOR` are identical, backwards compatibility is provided. Some deprecation warnings might appear,
  which typically require small changes in your scripts.

- If `MAYOR` is identical by `MINOR` differs, minor code changes might be required if any deprecated parts are still
  used. Otherwise, deprecation warnings are turned into full errors.

- If `MAYOR` is larger, specific code changes might be needed for your code. So far, a single `MAYOR` version (0) is
  used. The next mayor version (1) is expected to be backwards compatible with the latest release of the 0 mayor branch.

# Latest stable version:

<<<<<<< HEAD
# Latest stable version:

=======
>>>>>>> 1d93e74f
## 2023/01/16 v0.4.4

Small improvements:

- Fixed bug in `enb.plotdata` when the y limits were explicitly set to None.
- Added the --disable_progress_bar flag to supress the display of the animated progress bar
  (useful to minimize the stdout output volume, e.g., for logging purposes). This helps executing enb in
  headless and virtualized platforms.
- Added compression/decompression resident memory size for WrapperCodec subclasses.

# Version history

## 2022/12/02 v0.4.3

New features:

- Added the classic JPEG codec to the jpeg plugin
- Added the `apply(self, experiment, index, row)` to the `enb.experiment.ExperimentTask` class.
  This method is now called by the `enb.experiment.Experiment` class and its subclasses
  before computing any other row.
- Added the `iraf_photometry` plugin that allows automatic photometry processing using IRAF
  (IRAF must be installed separately).
- Added the `enb.icompression.GeneralLosslessExperiment` that allows seamless execution of lossless compression 
  codecs on files without needed to add image geometry information to their name nor change their extension
  (e.g, general files). 

Improvements: 

- Updated kakadu and FAPEC codecs to specify the exact dynamic bit range instead of the nominal one,
  which allows compression of 17-28bps images stored in u32be and s32be formats.
- Added support for 4-byte entropy and 4-byte entropy efficiency.
- The CCSDS codec now uses 1 sample per packet to allow automatic compression of wide images.
- Cleanup of the lcnl codec wrapper.
- Added the "image" category for image processing and compression plugins.

## 2022/10/26 v0.4.2

- Improved error text when not enough data is available in the scalar analyzer class.
- Fixed the lossy compression template plugin so that it does show data instead of using alpha=0.
- Added the `file_version_example` plugin that demonstrates the use of `enb.sets.FileVersionTable`.
- Created a documentation page about `enb.sets.FileVersionTable` and its subclasses.

## 2022/09/19 v0.4.1

- Added the `--report_wall_time` flag and `enb.config.options.report_wall_time` variables to allow
  compression experiments to report wall clock time instead of the total CPU process time.
- The Kakadu coder with MCT now allows selecting the number of CPU threads.
- Fixed plotting module so that figure heights smaller than 3 can be selected.

## 2022/06/09 v0.4.0

- **Not backward-compatible** changes:

    - Several command line options have been removed, and/or moved to `*.ini` files
      (e.g., in your project folders - use `enb plugin install enb.ini .` to copy a full `*.ini` template)
      and direct object manipulation. These are:

        - `--no_ray`: By default, ray is not the default parallelization engine anymore. To use ray, one needs
          to specifiy `--ssh_cluster_csv_path` or, alternatively, set the `ssh_cluster_csv_path` field in
          the `[enb.config.options]` section of your `'*.ini'` files.
          Run your script with `-h` for additional
          information on this parameter and/or check the
          [documentation on cluster configuration](https://miguelinux314.github.io/experiment-notebook/cluster_setup.html)
          .

        - A number of plot rendering configuration options have been removed from the CLI and are now
          accessible via the `[enb.aanalysis.Analyzer]` section of `'*.ini'` files, direct class
          or instance manipulation of `enb.aanalyis.Analyzer` classes and/or instances, and as
          the `**kwargs` argument to Analyzer.get_df(), in turn passed to the `plotdata` module.
          The affected options are those previously defined in `RenderingOptions` (now also deleted):

            - `fig_height`, `fig_width`
            - `horizontal_margin`, `vertical_margin`
            - `group_row_margin`
            - `legend_column_count`
            - `show_grid`, `show_subgrid`
            - `global_title` (removed, use `plot_title` instead)

General improvements:

    - The position of the legend can now be configured. 
      The `legend_position` parameter can now be passed in `plot_pds_by_group()`'s kwargs, 
      and configured via .ini files (under the `[enb.aanalysis.Analyzer]` section).

    - Compression experiments now compute the execution time as the minimum of all repetitions,
      instead of the average.

Bug fixes:

    - Fixed a "disk leak" problem in `enb.icompression`, which caused deleted files to take space until the script
      finished, due to unclosed file descriptors.
    - The 2D analyzer now correctly sets the y label to the name of the y column instead of the group name.
    - Fixed wrongly displayed warnigns when invoking the CLI with parameters.
    - Caught another potential failing point in aanalysis when fewer than 2 different samples are retrieved, 
      when calculating linear regression parameters.
    - A few codecs intended to be lossless now raise an exception when dealing with data types for which they are not.

## 2022/04/20 v0.3.6

Important: a new dependency was added in this version; you will need to install `enb` again if you had installed
with `pip install -e path_to_repo` and have only updated `path_to_repo` to the latest version.
This is done automatically if installed from pip.

* New features

    - Added support for plotting histograms of 2d data using colormaps, e.g.,
      see this
      [example](https://miguelinux314.github.io/experiment-notebook/analyzing_data.html#analysis-numeric-spatial-2d-data)
    - Automatic generation of latex-formatted output tables in `enb.aanalysis.Analyzer` subclasses
      (stored by default under the `analysis/` subfolder of your projects).
    - Added a few new data compression plugins:
        - arithmetic codec (`arithmetic_codec`)
        - a non-block-adaptive huffman codec (`huffman`)
        - SPECK (`speck`)
    - Added the `enb.plugins.install` method that ensures a plugin is installed and is able to automatically import it.
      Check out `enb plugin list` for all plugins available in this fashion.

* General improvements
    - Added a SHA256 table of contrib packages, so that the newest version is downloaded if an outdated
      version is in the cache.
    - Improved progress reporting with animation.
    - Added the `average_identical_x` attribute to `enb.aanalysis.TwoNumericAnalyzer`, which allows a cleaner analysis
      by averaging samples which share the same x value (applies to the 'line' render mode only).
    - Improved the default group name sorting to better understand numeric values.

* Bug fixes

    - Fixed Kakadu plugin Sdims axis swap bug.
    - Fixed `file_or_path` argument in `dump_bsq_array` so that it accepts open files as described in the API.
    - Fixed some cosmetic problems in the `enb.aanalysis` module.
    - Fixed DictNumericAnalyzer so that key_to_x is correctly processed if available.
    - Fixed warning messages from numpy/scipy when trying to compute correlations or statistical descriptions
      with a single data point, or constant data.
    - Fixed the makefiles of the `fpack` and `ndzip` data compression plugins.
    - When requested, a copy of the compressed and/or reconstructed files is stored in the configured
      folder for LosslessCompressionExperiment subclasses even if reconstruction is not lossless for those files
      (see the `reconstructed_copy_dir` and `compressed_copy_dir`
      arguments of `enb.icompression.CompressionExperiment`)

## 2022/02/16 v0.3.5

* New features

    - Introduced the `enb show` command to show some useful information. Run `enb show -h` for more details.
    - Added the `boxplot` and `hbar` render modes to ScalarNumericAnalyzer.
    - Added the `'enb.ini'` plugin that allows installation of an editable configuration file for enb.
    - Added the `'matplotlibrc'` plugin that allows installation of an editable matplotlib style template.
    - Added documentation on how to customize the appearance of plots.
    - The ssh+ray-based cluster can now operate on network-synchronized project folders (e.g., NFS), instead of relying
      on the sshfs library.

* General improvements

    - Enhanced the `combine_groups` option for |Analyzer| subclasses, and its documentation.
    - Accelerated the initialization of ray for the case without remote nodes.
    - Plot styling can now be read from `'enb.ini'`.
    - Added subgrid configuration from `get_df` and `enb.ini` approaches.
    - Updated VVC sources to 15.0.
    - Added debug verbosity useful when loading large csv files with large dictionaries or objects.

* Bug fixes

    - Fixed label positioning in some plots with longer labels.
    - Fixed minor ticks when labels are provided.
    - Fixed dictionary plots.

## 2022/01/05 v0.3.4

Mostly bugfixes and cleanup in this version.

- Stability improvement on Windows platforms.
- General documentation enhancement, including README.
- Fixed small bugs in the `montecarlo-pi` plugin.
- Renamed the `enb.config.options.ray_cpu` attribute into `enb.config.options.cpu_limit`.

## 2022/01/04 v0.3.3

**Important**: Removed all deprecated methods scheduled for removal for v0.3.0 (Aug 31, 2021). This breaks compatibility
with the v0.2.* versions, although most encountered issues can be easily overcome by using the new enb.aanalyis.Analyzer
subclasses and their `get_def()` method instead of the old `analyze_df()`.

* New features

    - Added ssh-based multi-computer processing.

    - Added the `reference_group` parameter to the `get_df` method of `enb.aanalysis.Analayzer` subclasses, wich allows
      displaying differences against the average of one group (`group_by` must be used).

    - The project_root attribute has been added to enb.config.options that points to the directory where the calling
      script is. Persistence paths are now stored relative to this project root, and enb **now changes the current
      working dir to that project root**
      upon initialization (also applies to remote functions).

* General improvements

    - Simplified the installation process on Windows, added support when ray is not prsent.
    - Improved documentation and plugins about lossless and lossy compression templates.
    - Added a lossy compression template.
    - Complete review of the documentation with the new classes.

## 2021/11/29 v0.3.2

* New features

    - Added a wrapper for codecs for a yet-to-be-released variable-to-fixed (V2F) forests.
    - Added a wrapper for the upcoming CCSDS 124.0-B-1.
    - Experiments now create a family_label column to simplify analysis.
    - Added support for sorting group rows based on their average value.
    - Added support for grouping based on enb.experiment.TaskFamily lists to enb.aanalysis.Analyzer.
    - Improved documentation, including the most recent plotting and command-line tools and additions.

* General improvements

    - Updated the user manual with the most recent analyzer classes
    - Updated the documentation for the LCNL/CCSDS 123.0-B-2 codec: the binaries are now publicly available but not
      redistributed with enb.
    - Updated the ScalarNumericAnalyzer so that it can display averages (with or without std error bars) without
      displaying any histogram.

## 2021/09/10 v0.3.1

* New features
    - Added a lossless compression experiment template.
    - Added csv to latex utility function in misc for easier and faster report making.

* General improvements
    - Improved overall stability and aesthetic control over plotting with enb.aanalysis
    - Removed the recordclass package as a dependency, as enb's usage did not justify the package's size
    - Enhanced clarity and robustness of the setup.py script to simplify installation via pip
    - Fixed potential method resolution order inconsistencies between class methods and column setters; now the
      intuitive behavior is better enforced.

## 2021/08/31 v0.3.0

Version 0.3.0 is packed with new features and general performance improvements. At the same time, significant backwards
compatibility is preserved with the 0.2 version family:

- Client code: major class names and their methods (e.g., ATable, Experiment, get_df, etc.) retain their name and
  semantics. Several methods and classes have been renamed and refactored, but these are not likely referenced in client
  code. In summary, your client code should be compatible with 0.3.0 if it was with 0.2.8 as long as it did not rely on
  the library internals.

- Data format: the __atable_index column is now included in the CSV persistence. This trades off some extra disk space
  for faster loading times and a little extra traceability. As a result, CSV persistence files produced with 0.2.8 or
  earlier cannot be loaded with 0.3.0 and later.

- Features: all previous features have been retained, and new ones have been added.

New major functions:

- Created the first functional CLI. Can be run with `enb` or `python -m enb`.
- Added a plugin installation subsystem; try `enb plugin -h` for more information.
- New logging subsystem, which allows for a more flexible message output selection with more elegant code

Improvements and other changes

- Improved performance of the ATable population, storage and loading routines.
- Plotting in aanalysis makes more efficient use of parallelization.
- Added several new image compression codec plugins with floating point support, based on the `h5py` library.
- The sequential option is removed, in favor of setting the maximum number of cpus to 1.

## 2021/07/14 v0.2.8

* New functions:

    - Added `enb.atable.SummaryTable` as a way to arbitrarily group dataframe rows and compute aggregated columns on
      them. This has great potential for both analysis and plotting.

    - Some core plugins are now automatically included with `enb` distributions. That is, you will find them
      at `enb/plugins`, where `enb/` is the installation destination folder (e.g., your venv). However, integration is
      not yet complete, and **plugins still need to be manually built**. To facilitate the task,
      the `build_all_plugins.sh` script has been temporarily included as well.

    - Added several new codecs with floating point support.

    - Added the `enb.aanalysis.pdf_to_png` method to easily convert folders with pdf figures into folders with png
      figures. The source and origin folders may be the same.


* General improvements:

    - Improved general stability to different parts of `aanalysis.py`.

    - The `test_all_codecs.py` script has been revamped to more easily describe codec availability of each data format
      class.

        - Now, codecs just need to have been defined (e.g., by an appropriate import).
        - Error logs are output as a new column to the script's persistence output and can be checked in case of need.
        - Note that the `build_all_plugins.sh` is **not** executed automatically, so codec availability may fail until
          it is.

    - Revamped the configuration module `enb.config` with the `options` singleton:

        - Grouping and documentation is automatically taken from the classes and property methods. See the
          new `@enb.singleton_cli.property_class(base_cls)` decorator for more information on this.

        - Improved value verifier/setter system. In addition to CLI-parsing, it allows finer-grain input value
          validation and shaping.

        - All changes should be totally transparent for enb client code. Recall that `from enb.config import options`
          is the preferred way of acquiring the global options instance, then both `x = options.property`
          and `options.property = x` are supported as before
          (except for any additional value checks that may now be performed).

## 2021/06/30 v0.2.7

* New functions:

    * Added support to plot columns that contain dictionaries with numeric values (see
      enb.aanalysis.ScalarDictAnalyzer):

        - String keys are supported. In this case, they are assumed to be class names, and are shown by default as
          elements across the x_axis.

        - Number to number mappings are also supported. Typical examples are histograms, probability mass functions (
          PMFs/discrete PDFs), and cumulative distribution functions (CDFs). These can be expressed as a dict-like
          object mapping x to P(x).

        - The `combine_keys` argument can be used to easily plot PMFs/PDFs as histograms, rebin existing histrograms, or
          regroup class names (e.g., one could have data for `arms`, `head`, `legs`, `feet`
          as class names (dictionary key values), and easily combine them into `upper_body` and `lower_body` before
          analysis.

        - More generally, any object that supports the comparison interface can be used for the key values, as these are
          sorted by default.

    * Added codec support:

        - enb.isets.FITSWrapper can now be used to easily define codecs that need `.fit`/`.fits` files as an input.
        - Added FPACK, FPZIP, ZFP, Zstandard codecs for FITS (potentially float) data.
        - Added standalone Zstandard codec.

    * enb.iset-based tables can now inherit from enb.isets.SampleDistributionTable to automatically compute dictionaries
      containing probability mass functions.

    * Disabled ray's dashboard by default to speed up script startup and termination time.

* Bug fixes:

    - Fixed potential problems when defining subclasses of enb.sets.FileVersionTable. One should now be able to freely
      mix and match versioning tables without syntax errors.

    - Fixed FITS codec endianness

## 2021/05/13 v0.2.6

* New functions:

    - FileVersionTable subclasses now can choose not to check the expected output files and use all produced files in
      the versioned dir instead.
    - Added FITS to raw version table

* Function improvements:

    - Improved HEVC and VVC compilation scripts
    - Improved support for datasets consisting of symbolic links to a single copy of the dataset
    - Improved default wrapper codec names when no hexdump signature is desired

* Plotting improvements:

    - Improved the general plot function to increase control over displayed colors.
    - Added `enb.aanalysis.ScalarToScalarAnalyzer` to plot dictionary cell data. Shadowed bands based on std can now be
      depicted.
    - Several minor fix-ups to plot rendering and general stability

* Docs are now displayed on the public site automatically point to the dev banch

## 2021/04/27 v0.2.5

- Improved enb compatibility with Windows and MacOS

- Added new codec plugins:
    * VVC
    * HEVC in lossy mode
    * Kakadu JPEG2000:
        - lossless
        - lossy with target rate and target PSNR support
    * Added Makefiles for Windows and MacOS for supporting codecs

- Added support for floating-point images (numpy f16, f32, f64)
- Added support for FITs images

## 2021/03/05 v0.2.4

- Added new codec plugins:
    * Kakadu
    * HEVC lossless
    * FSE
    * Huffman
    * JPEG-XL<|MERGE_RESOLUTION|>--- conflicted
+++ resolved
@@ -12,13 +12,12 @@
 - If `MAYOR` is larger, specific code changes might be needed for your code. So far, a single `MAYOR` version (0) is
   used. The next mayor version (1) is expected to be backwards compatible with the latest release of the 0 mayor branch.
 
+## Development version v0.4.5
+
+- No changes from master yet
+
 # Latest stable version:
 
-<<<<<<< HEAD
-# Latest stable version:
-
-=======
->>>>>>> 1d93e74f
 ## 2023/01/16 v0.4.4
 
 Small improvements:
