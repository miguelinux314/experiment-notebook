--- conflicted
+++ resolved
@@ -14,8 +14,6 @@
   So far, a single `MAYOR` version (0) is used. The next mayor version (1) is 
   expected to be backwards compatible with the latest release of the 0 mayor branch.
 
-<<<<<<< HEAD
-
 # Next release (under development)
 
 ## v0.3.4
@@ -24,10 +22,6 @@
 
 # Stable version
 
-=======
-# Stable version
-
->>>>>>> c575a7aa
 ## 2021/01/04 v0.3.3
 
 **Important**: Removed all deprecated methods scheduled for removal for v0.3.0 (Aug 31).
