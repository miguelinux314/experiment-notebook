--- conflicted
+++ resolved
@@ -16,15 +16,12 @@
 
 # Stable version
 
-<<<<<<< HEAD
 ## v0.3.4
 
 (No relevant changes yet)
 
 # Stable version
 
-=======
->>>>>>> 10e604d2
 ## 2021/01/04 v0.3.3
 
 **Important**: Removed all deprecated methods scheduled for removal for v0.3.0 (Aug 31).
