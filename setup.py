#!/usr/bin/python3
# -*- coding: utf-8 -*-
# ===================
# Experiment Notebook setup
# ===================
#
# Author: Miguel Hernández Cabronero <miguel.hernandez@uab.cat>
#
# ---------------------------------------------
# INSTALLATION
#
# Option 1) from pip
# 	pip install enb
#
# Option 2) install this once
#  pip install .
#
# Option 3) install this and link to track any changes made to the code
#  pip install .
#
# Tip: use pip install -e . to install a live link so that changes are automatically applied to your environment.
#
# From https://www.jeffknupp.com/blog/2013/08/16/open-sourcing-a-python-project-the-right-way/

from setuptools import setup, find_packages
import io
import codecs
import os

here = os.path.abspath(os.path.dirname(__file__))


def read(*filenames, **kwargs):
    encoding = kwargs.get('encoding', 'utf-8')
    sep = kwargs.get('sep', '\n')
    buf = []
    for filename in filenames:
        with io.open(filename, encoding=encoding) as f:
            buf.append(f.read())
    return sep.join(buf)


setup(
    # Meta
    name='enb',
    version="0.2.8",
    url='https://github.com/miguelinux314/experiment-notebook',
    download_url="https://github.com/miguelinux314/experiment-notebook/archive/v0.2.8.tar.gz",
    license='MIT',
    author='Miguel Hernandez Cabronero (Universitat Autònoma de Barcelona)',
    author_email='miguel.hernandez@uab.cat',
    description='Library to gather and disseminate computer-based experimental results.',
    long_description=read('README.md'),
    platforms='any',
    classifiers=[
        'Programming Language :: Python',
        'Development Status :: 4 - Beta',
        'Natural Language :: English',
        'Environment :: Console',
        'Intended Audience :: Developers',
        'License :: OSI Approved :: MIT License',
        'Operating System :: OS Independent',
        'Programming Language :: Python :: 3',
        'Topic :: Scientific/Engineering',
    ],

    # UI
    entry_points={
        "console_scripts": ["enb=enb.__main__:enb"]
    },

    # Setup config
    setup_requires=['wheel', 'deprecation'],
    install_requires=[
        'wheel', 'deprecation', 'pandas', 'psutil', 'ray[default]', 'matplotlib', 'numpy', 'scipy',
        'recordclass', 'sortedcontainers', 'imageio', 'redis',
<<<<<<< HEAD
        'sphinx_rtd_theme', 'numpngw', 'astropy', 'deprecation', 'pdf2image'],
    packages=find_packages(),

    include_package_data=True,
=======
        'sphinx_rtd_theme', 'numpngw', 'jinja2'],
    packages=find_packages(),
    include_package_data=True,
    package_data={
        "template_generator": ["templates/*"]
    }
>>>>>>> fd40bbbc
)<|MERGE_RESOLUTION|>--- conflicted
+++ resolved
@@ -7,7 +7,7 @@
 # Author: Miguel Hernández Cabronero <miguel.hernandez@uab.cat>
 #
 # ---------------------------------------------
-# INSTALLATION
+# INSTALLATION (refer to the user manual for additional information)
 #
 # Option 1) from pip
 # 	pip install enb
@@ -43,9 +43,9 @@
 setup(
     # Meta
     name='enb',
-    version="0.2.8",
+    version="0.3.0",
     url='https://github.com/miguelinux314/experiment-notebook',
-    download_url="https://github.com/miguelinux314/experiment-notebook/archive/v0.2.8.tar.gz",
+    download_url="https://github.com/miguelinux314/experiment-notebook/archive/v0.3.0.tar.gz",
     license='MIT',
     author='Miguel Hernandez Cabronero (Universitat Autònoma de Barcelona)',
     author_email='miguel.hernandez@uab.cat',
@@ -66,6 +66,7 @@
 
     # UI
     entry_points={
+        # Main CLI entry point
         "console_scripts": ["enb=enb.__main__:enb"]
     },
 
@@ -74,17 +75,10 @@
     install_requires=[
         'wheel', 'deprecation', 'pandas', 'psutil', 'ray[default]', 'matplotlib', 'numpy', 'scipy',
         'recordclass', 'sortedcontainers', 'imageio', 'redis',
-<<<<<<< HEAD
         'sphinx_rtd_theme', 'numpngw', 'astropy', 'deprecation', 'pdf2image'],
-    packages=find_packages(),
-
-    include_package_data=True,
-=======
-        'sphinx_rtd_theme', 'numpngw', 'jinja2'],
     packages=find_packages(),
     include_package_data=True,
     package_data={
-        "template_generator": ["templates/*"]
-    }
->>>>>>> fd40bbbc
+        "template_generator": ["templates/*"],
+        "plugins": ["plugins/plugin_*"]},
 )